--- conflicted
+++ resolved
@@ -1,9 +1,5 @@
 [bumpversion]
-<<<<<<< HEAD
-current_version = 0.1.11
-=======
 current_version = 0.1.12
->>>>>>> f427a04f
 commit = True
 tag = True
 tag_name = v{new_version}
