from setuptools import setup, find_packages

with open("README.md", "r", encoding="utf-8") as fh:
    long_description = fh.read()

setup(
    name="pybcm",
<<<<<<< HEAD
    version="0.1.11",
=======
    version="0.1.12",
>>>>>>> f427a04f
    description="A Business Capability Modeler built with Python and ttkbootstrap",
    long_description=long_description,
    long_description_content_type="text/markdown",
    author="",
    author_email="",
    url="https://github.com/yourusername/pybcm",
    packages=find_packages(),
    include_package_data=True,
    package_data={
        "bcm": [
            "static/*",
            "templates/*",
            "*.ico",
            "*.html",
            "*.md"
        ]
    },
    install_requires=[
        "ttkbootstrap>=1.10.1",
        "sqlalchemy>=2.0.0",
        "pydantic>=2.0.0",
        "pydantic-ai[logfire]>=0.0.15",
        "jinja2>=3.1.5",
        "python-pptx>=1.0.2",
        "markdown>=3.7",
        "tkinterweb>=3.24.8",
        "fastapi>=0.115.6",
        "uvicorn[standard]>=0.34.0",
        "openpyxl>=3.1.5",
        "pandas>=2.2.3",
        "logfire[sqlite3]>=2.11.0",
        "tkhtmlview>=0.3.1",
    ],
    entry_points={
        "console_scripts": [
            "bcm=bcm:main",
        ],
    },
    classifiers=[
        "Development Status :: 3 - Alpha",
        "Intended Audience :: Developers",
        "Intended Audience :: Information Technology",
        "Intended Audience :: Science/Research",
        "License :: OSI Approved :: MIT License",
        "Operating System :: OS Independent",
        "Programming Language :: Python :: 3",
        "Programming Language :: Python :: 3.11",
        "Topic :: Office/Business",
        "Topic :: Software Development :: Libraries :: Python Modules",
    ],
    python_requires=">=3.11",
)<|MERGE_RESOLUTION|>--- conflicted
+++ resolved
@@ -5,11 +5,7 @@
 
 setup(
     name="pybcm",
-<<<<<<< HEAD
-    version="0.1.11",
-=======
     version="0.1.12",
->>>>>>> f427a04f
     description="A Business Capability Modeler built with Python and ttkbootstrap",
     long_description=long_description,
     long_description_content_type="text/markdown",
