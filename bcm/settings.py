import json
import ttkbootstrap as ttk
from pathlib import Path
# from pydantic_ai import models
from typing import get_args
from tkinter import colorchooser  # For color selection
import os

BOX_MIN_WIDTH_DEFAULT = 120
BOX_MIN_HEIGHT_DEFAULT = 80
HORIZONTAL_GAP_DEFAULT = 20
VERTICAL_GAP_DEFAULT = 20
PADDING_DEFAULT = 30
TOP_PADDING_DEFAULT = 40  # Slightly larger than standard padding by default
DEFAULT_TARGET_ASPECT_RATIO_DEFAULT = 1.0

DEFAULT_SETTINGS = {
    "theme": "litera",  # Default ttkbootstrap theme
    "max_ai_capabilities": 10,  # Default max number of AI-generated capabilities
    "first_level_range": "5-10",  # Default range for first level capabilities
    "first_level_template": "first_level_prompt.j2",  # Default first level template
    "normal_template": "expansion_prompt.j2",  # Default normal template
    "font_size": 10,  # Default font size for main text content
    "model": "openai:gpt-4o",  # Default model
    # Layout
    "layout_algorithm": "Simple - fast",  # Layout algorithm to use
    "root_font_size": 20,  # Default root font size for layout
    "box_min_width": BOX_MIN_WIDTH_DEFAULT,
    "box_min_height": BOX_MIN_HEIGHT_DEFAULT,
    "horizontal_gap": HORIZONTAL_GAP_DEFAULT,
    "vertical_gap": VERTICAL_GAP_DEFAULT,
    "padding": PADDING_DEFAULT,
    "top_padding": TOP_PADDING_DEFAULT,  # New setting for vertical padding between parent and first child
    "target_aspect_ratio": DEFAULT_TARGET_ASPECT_RATIO_DEFAULT,
    "max_level": 6,  # Add default max level
    # Color settings for hierarchy levels + leaf nodes
    "color_0": "#5B8C85",  # Muted teal
    "color_1": "#6B5B95",  # Muted purple
    "color_2": "#806D5B",  # Muted brown
    "color_3": "#5B7065",  # Muted sage
    "color_4": "#8B635C",  # Muted rust
    "color_5": "#707C8C",  # Muted steel blue
    "color_6": "#7C6D78",  # Muted mauve
    "color_leaf": "#E0E0E0",  # Light grey
}

# Available themes in ttkbootstrap
AVAILABLE_THEMES = [
    "cosmo",
    "flatly",
    "litera",
    "minty",
    "lumen",
    "sandstone",
    "yeti",
    "pulse",
    "united",
    "morph",
    "journal",
    "darkly",
    "superhero",
    "solar",
    "cyborg",
    "vapor",
]


class Settings:
    def __init__(self):
        self.settings_dir = Path.home() / ".pybcm"
        self.settings_file = self.settings_dir / "settings.json"
        self.settings = self._load_settings()

    def _load_settings(self):
        """Load settings from file or create with defaults if not exists."""
        try:
            self.settings_dir.mkdir(exist_ok=True)
            if self.settings_file.exists():
                with open(self.settings_file, "r") as f:
                    # Merge loaded settings with DEFAULT_SETTINGS
                    return {**DEFAULT_SETTINGS, **json.load(f)}
            return DEFAULT_SETTINGS.copy()
        except Exception as e:
            print(f"Error loading settings: {e}")
            return DEFAULT_SETTINGS.copy()

    def save_settings(self):
        """Save current settings to file."""
        try:
            with open(self.settings_file, "w") as f:
                json.dump(self.settings, f, indent=2)
        except Exception as e:
            print(f"Error saving settings: {e}")

    def get(self, key, default=None):
        """Get a setting value."""
        return self.settings.get(key, default)

    def set(self, key, value):
        """Set a setting value and save."""
        self.settings[key] = value
        self.save_settings()


class SettingsDialog(ttk.Toplevel):
    def __init__(self, parent, settings: Settings):
        super().__init__(parent)
        self.settings = settings
        self.withdraw()  # Hide window initially
        self.result = None
        self.iconbitmap(os.path.join(os.path.dirname(__file__), "business_capability_model.ico"))
        self.title("Settings")
        self.geometry("600x700")
        self.resizable(False, False)

        # Bind Return key to OK button
        self.bind("<Return>", lambda e: self._on_ok())

        # Create all variables that will be used in the UI
        # Look & Feel
        self.theme_var = ttk.StringVar()
        self.max_cap_var = ttk.StringVar()
        self.first_level_range_var = ttk.StringVar()
        self.first_level_template_var = ttk.StringVar()
        self.normal_template_var = ttk.StringVar()
        self.font_size_var = ttk.StringVar()
        self.model_var = ttk.StringVar()

        # Layout
        self.layout_algorithm_var = ttk.StringVar()  # New variable for layout algorithm
        self.root_font_size_var = ttk.StringVar()
        self.box_min_width_var = ttk.StringVar()
        self.box_min_height_var = ttk.StringVar()
        self.horizontal_gap_var = ttk.StringVar()
        self.vertical_gap_var = ttk.StringVar()
        self.padding_var = ttk.StringVar()
        self.top_padding_var = ttk.StringVar()
        self.target_aspect_ratio_var = ttk.StringVar()
        self.max_level_var = ttk.StringVar()

        # Colors
        self.color_0_var = ttk.StringVar()
        self.color_1_var = ttk.StringVar()
        self.color_2_var = ttk.StringVar()
        self.color_3_var = ttk.StringVar()
        self.color_4_var = ttk.StringVar()
        self.color_5_var = ttk.StringVar()
        self.color_6_var = ttk.StringVar()
        self.color_leaf_var = ttk.StringVar()

        # Build the UI
        self._create_widgets()
        self._create_layout()

        # Load current settings into UI

        # Look & Feel
        self.theme_var.set(self.settings.get("theme"))
        self.max_cap_var.set(str(self.settings.get("max_ai_capabilities")))
        self.first_level_range_var.set(str(self.settings.get("first_level_range")))
        self.first_level_template_var.set(self.settings.get("first_level_template"))
        self.normal_template_var.set(self.settings.get("normal_template"))
        self.font_size_var.set(str(self.settings.get("font_size")))
        self.model_var.set(self.settings.get("model"))

        # Layout
        self.layout_algorithm_var.set(
            self.settings.get("layout_algorithm")
        )  # Load layout algorithm
        self.root_font_size_var.set(str(self.settings.get("root_font_size")))
        self.box_min_width_var.set(str(self.settings.get("box_min_width")))
        self.box_min_height_var.set(str(self.settings.get("box_min_height")))
        self.horizontal_gap_var.set(str(self.settings.get("horizontal_gap")))
        self.vertical_gap_var.set(str(self.settings.get("vertical_gap")))
        self.padding_var.set(str(self.settings.get("padding")))
        self.top_padding_var.set(str(self.settings.get("top_padding")))
        self.target_aspect_ratio_var.set(str(self.settings.get("target_aspect_ratio")))
        self.max_level_var.set(str(self.settings.get("max_level")))

        # Colors
        self.color_0_var.set(self.settings.get("color_0"))
        self.color_1_var.set(self.settings.get("color_1"))
        self.color_2_var.set(self.settings.get("color_2"))
        self.color_3_var.set(self.settings.get("color_3"))
        self.color_4_var.set(self.settings.get("color_4"))
        self.color_5_var.set(self.settings.get("color_5"))
        self.color_6_var.set(self.settings.get("color_6"))
        self.color_leaf_var.set(self.settings.get("color_leaf"))
        self.position_center()
        self.deiconify()  # Show window after loading settings
        
    def _create_widgets(self):
        """Create and initialize all the widgets."""

        # Create a Notebook for tabbed settings
        self.notebook = ttk.Notebook(self)

        # Look & Feel tab
        self.look_frame = ttk.Frame(self.notebook)

        # Font size
        self.font_frame = ttk.LabelFrame(
            self.look_frame, text="Text Settings", padding=10
        )
        self.font_size_label = ttk.Label(self.font_frame, text="Font size:")
        self.font_size_entry = ttk.Entry(
            self.font_frame, textvariable=self.font_size_var, width=5
        )

        # Theme selection
        self.theme_frame = ttk.LabelFrame(
            self.look_frame, text="Visual Theme", padding=10
        )
        self.theme_combo = ttk.Combobox(
            self.theme_frame,
            textvariable=self.theme_var,
            values=AVAILABLE_THEMES,
            state="readonly",
        )

        # Ai generation tab
        self.ai_frame = ttk.Frame(self.notebook)

        # # Max capabilities
        self.cap_frame = ttk.LabelFrame(
            self.ai_frame, text="AI Generation Settings", padding=10
        )
        self.max_cap_label = ttk.Label(
            self.cap_frame, text="Maximum capabilities to generate:"
        )
        self.max_cap_entry = ttk.Entry(
            self.cap_frame, textvariable=self.max_cap_var, width=5
        )

        # # First level range
        self.first_level_range_label = ttk.Label(
            self.cap_frame, text="First level capabilities range (e.g. 5-10):"
        )
        self.first_level_range_entry = ttk.Entry(
            self.cap_frame, textvariable=self.first_level_range_var, width=10
        )

        # Template selection
        self.template_frame = ttk.LabelFrame(
            self.ai_frame, text="Template Selection", padding=10
        )
        
        # Get template files from user directory only
        user_dir = os.path.expanduser("~")
        user_template_dir = os.path.join(user_dir, ".pybcm", "templates")
        template_files = sorted([f for f in os.listdir(user_template_dir) if f.endswith('.j2')])
        
        # First level template
        self.first_level_template_label = ttk.Label(
            self.template_frame, text="First-level generation template:"
        )
        self.first_level_template_combo = ttk.Combobox(
            self.template_frame,
            textvariable=self.first_level_template_var,
            values=template_files,
            state="readonly"
        )
        
        # Normal template
        self.normal_template_label = ttk.Label(
            self.template_frame, text="Normal generation template:"
        )
        self.normal_template_combo = ttk.Combobox(
            self.template_frame,
            textvariable=self.normal_template_var,
            values=template_files,
            state="readonly"
        )

        # Model selection
        # self.model_frame = ttk.LabelFrame(
        #     self.ai_frame, text="Model Selection", padding=10
        # )
        # self.model_combo = ttk.Combobox(
        #     self.model_frame,
        #     textvariable=self.model_var,
        #     values=[
        #         model
        #         for model in get_args(models.KnownModelName)
        #         if not model.startswith(("groq:", "mistral:", "vertexai:"))
        #     ],
        #     state="readonly",
        # )

        # Layout tab
        self.layout_frame = ttk.Frame(self.notebook)

        # Layout algorithm selection
        self.layout_algorithm_frame = ttk.LabelFrame(
            self.layout_frame, text="Layout Algorithm", padding=10
        )
        self.layout_algorithm_combo = ttk.Combobox(
            self.layout_algorithm_frame,
            textvariable=self.layout_algorithm_var,
            values=["Simple - fast", "Advanced - slow", "Experimental"],
            state="readonly",
        )

        # Layout settings
        self.layout_settings_frame = ttk.LabelFrame(
            self.layout_frame, text="Layout Settings", padding=10
        )

        # box_min_width
        self.box_min_width_label = ttk.Label(
            self.layout_settings_frame, text="Box Min Width:"
        )
        self.box_min_width_entry = ttk.Entry(
            self.layout_settings_frame, textvariable=self.box_min_width_var, width=6
        )

        # box_min_height
        self.box_min_height_label = ttk.Label(
            self.layout_settings_frame, text="Box Min Height:"
        )
        self.box_min_height_entry = ttk.Entry(
            self.layout_settings_frame, textvariable=self.box_min_height_var, width=6
        )

        # horizontal_gap
        self.horizontal_gap_label = ttk.Label(
            self.layout_settings_frame, text="Horizontal Gap:"
        )
        self.horizontal_gap_entry = ttk.Entry(
            self.layout_settings_frame, textvariable=self.horizontal_gap_var, width=6
        )

        # vertical_gap
        self.vertical_gap_label = ttk.Label(
            self.layout_settings_frame, text="Vertical Gap:"
        )
        self.vertical_gap_entry = ttk.Entry(
            self.layout_settings_frame, textvariable=self.vertical_gap_var, width=6
        )

        # padding
        self.padding_label = ttk.Label(self.layout_settings_frame, text="Padding:")
        self.padding_entry = ttk.Entry(
            self.layout_settings_frame, textvariable=self.padding_var, width=6
        )

        # top_padding
        self.top_padding_label = ttk.Label(
            self.layout_settings_frame, text="Top Padding:"
        )
        self.top_padding_entry = ttk.Entry(
            self.layout_settings_frame, textvariable=self.top_padding_var, width=6
        )

        # target_aspect_ratio
        self.aspect_ratio_label = ttk.Label(
            self.layout_settings_frame, text="Target Aspect Ratio:"
        )
        self.aspect_ratio_entry = ttk.Entry(
            self.layout_settings_frame,
            textvariable=self.target_aspect_ratio_var,
            width=6,
        )

        # max_level
        self.max_level_label = ttk.Label(self.layout_settings_frame, text="Max Level:")
        self.max_level_entry = ttk.Entry(
            self.layout_settings_frame, textvariable=self.max_level_var, width=6
        )

        # Color tab
        self.color_frame = ttk.Frame(self.notebook)
        self.color_settings_frame = ttk.LabelFrame(
            self.color_frame, text="Color Settings for Hierarchy", padding=10
        )

        # We'll create one row per level (0–6) plus leaf
        self.color_labels = []
        self.color_buttons = []
        self.color_previews = []
        self.color_vars = [
            ("Level 0", self.color_0_var),
            ("Level 1", self.color_1_var),
            ("Level 2", self.color_2_var),
            ("Level 3", self.color_3_var),
            ("Level 4", self.color_4_var),
            ("Level 5", self.color_5_var),
            ("Level 6", self.color_6_var),
            ("Leaf", self.color_leaf_var),
        ]

        # We'll store references so we can grid them properly.
        for i, (label_text, var) in enumerate(self.color_vars):
            lbl = ttk.Label(self.color_settings_frame, text=f"{label_text} Color:")
            btn = ttk.Button(
                self.color_settings_frame,
                textvariable=var,
                command=lambda v=var, i=i: self._choose_color(v),
                width=15,
            )
            style_name = f"Preview{i}.TFrame"  # Create unique style name
            preview = ttk.Frame(
                self.color_settings_frame, width=20, height=20, style=style_name
            )
            # Ensure the frame stays at requested size
            preview.pack_propagate(False)

            self.color_labels.append(lbl)
            self.color_buttons.append(btn)
            self.color_previews.append(
                (preview, style_name)
            )  # Store style name with preview

            # Update preview when variable changes
            var.trace_add(
                "write",
                lambda *args, p=preview, v=var, s=style_name: self._update_preview(
                    p, v.get(), s
                ),
            )
            # Initialize the preview color
            self._update_preview(preview, var.get(), style_name)

        # Note about theme
        self.note_label = ttk.Label(
            self,
            text="Some changes will take effect after restart",
            font=("TkDefaultFont", 9),
            foreground="gray",
        )

        # Buttons
        self.btn_frame = ttk.Frame(self)
        self.ok_btn = ttk.Button(
            self.btn_frame,
            text="OK",
            command=self._on_ok,
            style="primary.TButton",
            width=10,
        )
        self.cancel_btn = ttk.Button(
            self.btn_frame,
            text="Cancel",
            command=self.destroy,
            style="secondary.TButton",
            width=10,
        )

    def _create_layout(self):
        """Lay out all the widgets in the dialog."""

        # Look & Feel tab
        self.look_frame.pack(fill="both", expand=True)

        # Font frame layout
        self.font_frame.pack(fill="x", padx=10, pady=(10, 5))
        self.font_size_label.pack(side="left", padx=(0, 5))
        self.font_size_entry.pack(side="left")

        # Theme frame layout
        self.theme_frame.pack(fill="x", padx=10, pady=5)
        self.theme_combo.pack(fill="x")

        # AI generation tab
        self.ai_frame.pack(fill="both", expand=True)

        self.cap_frame.pack(fill="x", padx=10, pady=(10, 5))
        self.max_cap_label.pack(anchor="w")
        self.max_cap_entry.pack(anchor="w")
        self.first_level_range_label.pack(anchor="w", pady=(10, 0))
        self.first_level_range_entry.pack(anchor="w")

<<<<<<< HEAD
        # self.model_frame.pack(fill="x", padx=10, pady=5)
        # self.model_combo.pack(fill="x")
=======
        # Template selection frame layout
        self.template_frame.pack(fill="x", padx=10, pady=5)
        self.first_level_template_label.pack(anchor="w")
        self.first_level_template_combo.pack(fill="x", pady=(0, 10))
        self.normal_template_label.pack(anchor="w")
        self.normal_template_combo.pack(fill="x")

        self.model_frame.pack(fill="x", padx=10, pady=5)
        self.model_combo.pack(fill="x")
>>>>>>> f2e0002c

        # Layout tab
        self.layout_frame.pack(fill="both", expand=True)

        # Layout algorithm frame
        self.layout_algorithm_frame.pack(fill="x", padx=10, pady=(10, 5))
        self.layout_algorithm_combo.pack(fill="x")

        # Layout settings frame
        self.layout_settings_frame.pack(fill="x", padx=10, pady=5)

        # Root font size
        self.root_font_size_label = ttk.Label(
            self.layout_settings_frame, text="Root Font Size:"
        )
        self.root_font_size_entry = ttk.Entry(
            self.layout_settings_frame, textvariable=self.root_font_size_var, width=6
        )

        # Grid layout - Left column
        self.root_font_size_label.grid(row=0, column=0, padx=(0, 5), pady=5, sticky="w")
        self.root_font_size_entry.grid(
            row=0, column=1, padx=(0, 10), pady=5, sticky="w"
        )

        self.box_min_width_label.grid(row=1, column=0, padx=(0, 5), pady=5, sticky="w")
        self.box_min_width_entry.grid(row=1, column=1, padx=(0, 10), pady=5, sticky="w")

        self.horizontal_gap_label.grid(row=2, column=0, padx=(0, 5), pady=5, sticky="w")
        self.horizontal_gap_entry.grid(
            row=2, column=1, padx=(0, 10), pady=5, sticky="w"
        )

        self.padding_label.grid(row=3, column=0, padx=(0, 5), pady=5, sticky="w")
        self.padding_entry.grid(row=3, column=1, padx=(0, 10), pady=5, sticky="w")

        # Grid layout - Right column
        self.max_level_label.grid(row=0, column=2, padx=(10, 5), pady=5, sticky="w")
        self.max_level_entry.grid(row=0, column=3, padx=(0, 10), pady=5, sticky="w")

        self.box_min_height_label.grid(
            row=1, column=2, padx=(10, 5), pady=5, sticky="w"
        )
        self.box_min_height_entry.grid(
            row=1, column=3, padx=(0, 10), pady=5, sticky="w"
        )

        self.vertical_gap_label.grid(row=2, column=2, padx=(10, 5), pady=5, sticky="w")
        self.vertical_gap_entry.grid(row=2, column=3, padx=(0, 10), pady=5, sticky="w")

        self.top_padding_label.grid(row=3, column=2, padx=(10, 5), pady=5, sticky="w")
        self.top_padding_entry.grid(row=3, column=3, padx=(0, 10), pady=5, sticky="w")

        # Aspect ratio at the bottom spanning both columns
        self.aspect_ratio_label.grid(row=4, column=0, padx=(0, 5), pady=5, sticky="w")
        self.aspect_ratio_entry.grid(row=4, column=1, padx=(0, 10), pady=5, sticky="w")

        # Color tab
        self.color_frame.pack(fill="both", expand=True)
        self.color_settings_frame.pack(fill="x", padx=10, pady=10)

        for i, (lbl, btn, preview) in enumerate(
            zip(self.color_labels, self.color_buttons, self.color_previews)
        ):
            lbl.grid(row=i, column=0, sticky="w", padx=(0, 5), pady=5)
            btn.grid(row=i, column=1, sticky="w", padx=(0, 10), pady=5)
            preview[0].grid(row=i, column=2, sticky="w", padx=5, pady=5)
            # Initialize preview color with the current variable value
            var = self.color_vars[i][1]  # Get the StringVar from color_vars
            self._update_preview(preview[0], var.get(), preview[1])

        # Add tabs to Notebook
        self.notebook.add(self.look_frame, text="Look & Feel")
        self.notebook.add(self.ai_frame, text="AI Generation")
        self.notebook.add(self.layout_frame, text="Layout")
        self.notebook.add(self.color_frame, text="Coloring")

        # Notebook in main window
        self.notebook.pack(expand=True, fill="both", padx=10, pady=(10, 0))

        # Note label (below the notebook)
        self.note_label.pack(pady=10)

        # Buttons
        self.btn_frame.pack(fill="x", padx=10, pady=10)
        self.cancel_btn.pack(side="right", padx=5)
        self.ok_btn.pack(side="right", padx=5)

    def _update_preview(self, preview_frame, color, style_name):
        """Update the color preview frame using a unique style name."""
        style = ttk.Style()
        style.configure(style_name, background=color, relief="solid", borderwidth=1)
        preview_frame.configure(style=style_name)

    def _choose_color(self, color_var: ttk.StringVar):
        """Open a color chooser dialog and set the variable."""
        initial_color = color_var.get()
        chosen_color = colorchooser.askcolor(
            initialcolor=initial_color, parent=self, title="Choose Color"
        )
        if chosen_color[1]:  # If user did not cancel
            color_var.set(chosen_color[1])

    def _validate_settings(self):
        """Validate settings before saving."""
        from bcm.dialogs import (
            create_dialog,
        )  # import inside the method to avoid circular import issues

        try:
            # AI
            max_cap = int(self.max_cap_var.get())
            if max_cap < 1:
                raise ValueError("Maximum capabilities must be at least 1")
            if max_cap > 10:
                raise ValueError("Maximum capabilities cannot exceed 10")

            # First level range validation
            first_level_range = self.first_level_range_var.get()
            try:
                min_val, max_val = map(int, first_level_range.split("-"))
                if min_val < 1 or max_val < min_val:
                    raise ValueError
            except:  # noqa: E722
                raise ValueError(
                    "First level range must be in format 'min-max' (e.g. 5-10)"
                )

            # Font
            font_size = int(self.font_size_var.get())
            if font_size < 8:
                raise ValueError("Font size must be at least 8")
            if font_size > 24:
                raise ValueError("Font size cannot exceed 24")

            # Layout
            box_min_width = int(self.box_min_width_var.get())
            if box_min_width < 10:
                raise ValueError("Box Min Width must be at least 10")

            box_min_height = int(self.box_min_height_var.get())
            if box_min_height < 10:
                raise ValueError("Box Min Height must be at least 10")

            horizontal_gap = int(self.horizontal_gap_var.get())
            if horizontal_gap < 0:
                raise ValueError("Horizontal Gap cannot be negative")

            vertical_gap = int(self.vertical_gap_var.get())
            if vertical_gap < 0:
                raise ValueError("Vertical Gap cannot be negative")

            padding = int(self.padding_var.get())
            if padding < 0:
                raise ValueError("Padding cannot be negative")

            top_padding = int(self.top_padding_var.get())
            if top_padding < 0:
                raise ValueError("Top Padding cannot be negative")

            aspect_ratio = float(self.target_aspect_ratio_var.get())
            if aspect_ratio <= 0.0:
                raise ValueError("Target Aspect Ratio must be greater than 0")

            # Root font size validation
            root_font_size = int(self.root_font_size_var.get())
            if root_font_size < 8:
                raise ValueError("Root font size must be at least 8")
            if root_font_size > 48:
                raise ValueError("Root font size cannot exceed 48")

            # Add max_level validation
            max_level = int(self.max_level_var.get())
            if max_level < 1:
                raise ValueError("Max Level must be at least 1")
            if max_level > 10:
                raise ValueError("Max Level cannot exceed 10")

            # Layout algorithm validation
            if self.layout_algorithm_var.get() not in ["Simple - fast", "Advanced - slow", "Experimental"]:
                raise ValueError("Invalid layout algorithm selected")

            # Color settings: basic check that they are non-empty strings
            # (You could add more robust color validation if desired.)
            for i, var in enumerate(
                [
                    self.color_0_var,
                    self.color_1_var,
                    self.color_2_var,
                    self.color_3_var,
                    self.color_4_var,
                    self.color_5_var,
                    self.color_6_var,
                    self.color_leaf_var,
                ]
            ):
                color_val = var.get()
                if not color_val or not color_val.startswith("#"):
                    raise ValueError(f"Invalid color for Level {i} or leaf if i == 7")

            # All good
            return True

        except ValueError as e:
            create_dialog(self, "Invalid Settings", str(e), ok_only=True)
            return False

    def _on_ok(self):
        """Save settings and close dialog."""
        if not self._validate_settings():
            return

        # Save each setting
        # Look & Feel
        self.settings.set("theme", self.theme_var.get())
        self.settings.set("max_ai_capabilities", int(self.max_cap_var.get()))
        self.settings.set("first_level_range", self.first_level_range_var.get())
        self.settings.set("first_level_template", self.first_level_template_var.get())
        self.settings.set("normal_template", self.normal_template_var.get())
        self.settings.set("font_size", int(self.font_size_var.get()))
        self.settings.set("model", self.model_var.get())

        # Layout
        self.settings.set(
            "layout_algorithm", self.layout_algorithm_var.get()
        )  # Save layout algorithm
        self.settings.set("box_min_width", int(self.box_min_width_var.get()))
        self.settings.set("box_min_height", int(self.box_min_height_var.get()))
        self.settings.set("horizontal_gap", int(self.horizontal_gap_var.get()))
        self.settings.set("vertical_gap", int(self.vertical_gap_var.get()))
        self.settings.set("padding", int(self.padding_var.get()))
        self.settings.set("top_padding", int(self.top_padding_var.get()))
        self.settings.set(
            "target_aspect_ratio", float(self.target_aspect_ratio_var.get())
        )
        self.settings.set("root_font_size", int(self.root_font_size_var.get()))
        self.settings.set("max_level", int(self.max_level_var.get()))

        # Colors
        self.settings.set("color_0", self.color_0_var.get())
        self.settings.set("color_1", self.color_1_var.get())
        self.settings.set("color_2", self.color_2_var.get())
        self.settings.set("color_3", self.color_3_var.get())
        self.settings.set("color_4", self.color_4_var.get())
        self.settings.set("color_5", self.color_5_var.get())
        self.settings.set("color_6", self.color_6_var.get())
        self.settings.set("color_leaf", self.color_leaf_var.get())

        self.result = True
        self.destroy()<|MERGE_RESOLUTION|>--- conflicted
+++ resolved
@@ -470,20 +470,8 @@
         self.first_level_range_label.pack(anchor="w", pady=(10, 0))
         self.first_level_range_entry.pack(anchor="w")
 
-<<<<<<< HEAD
         # self.model_frame.pack(fill="x", padx=10, pady=5)
         # self.model_combo.pack(fill="x")
-=======
-        # Template selection frame layout
-        self.template_frame.pack(fill="x", padx=10, pady=5)
-        self.first_level_template_label.pack(anchor="w")
-        self.first_level_template_combo.pack(fill="x", pady=(0, 10))
-        self.normal_template_label.pack(anchor="w")
-        self.normal_template_combo.pack(fill="x")
-
-        self.model_frame.pack(fill="x", padx=10, pady=5)
-        self.model_combo.pack(fill="x")
->>>>>>> f2e0002c
 
         # Layout tab
         self.layout_frame.pack(fill="both", expand=True)
