import asyncio
import json
import os
import threading
from tkinter import filedialog
from typing import Dict
import ttkbootstrap as ttk
from sqlalchemy import select

from bcm.models import (
    init_db,
    get_db,
    CapabilityCreate,
    AsyncSessionLocal,
    Capability,
    LayoutModel,
)
<<<<<<< HEAD
from .database import DatabaseOperations
from .dialogs import create_dialog, CapabilityConfirmDialog
from .settings import Settings, SettingsDialog
from .ui import BusinessCapabilityUI
# from .utils import expand_capability_ai, generate_first_level_capabilities, init_user_templates, get_capability_context, jinja_env
from .utils import init_user_templates, get_capability_context, jinja_env
from .pb import ProgressWindow
from .audit_view import AuditLogViewer
from .visualizer import CapabilityVisualizer
=======
from bcm.database import DatabaseOperations
from bcm.dialogs import create_dialog, CapabilityConfirmDialog
from bcm.settings import Settings, SettingsDialog
from bcm.ui import BusinessCapabilityUI
from bcm.utils import expand_capability_ai, generate_first_level_capabilities, init_user_templates, get_capability_context, jinja_env
from bcm.pb import ProgressWindow
from bcm.audit_view import AuditLogViewer
from bcm.visualizer import CapabilityVisualizer
>>>>>>> 950229e6
from dotenv import load_dotenv
# import logfire

# Load .env from user directory
user_dir = os.path.expanduser("~")
app_dir = os.path.join(user_dir, ".pybcm")
os.makedirs(app_dir, exist_ok=True)
env_path = os.path.join(app_dir, ".env")
load_dotenv(env_path)

# logfire.configure()
# logfire.instrument_openai()

async def anext(iterator):
    """Helper function for async iteration compatibility."""
    return await iterator.__anext__()


class App:
    def __init__(self):
        # Initialize user templates
        init_user_templates()
        
        # Add async event loop
        self.loop = asyncio.new_event_loop()
        asyncio.set_event_loop(self.loop)

        # Add shutdown event
        self.shutdown_event = asyncio.Event()

        # Load settings
        self.settings = Settings()

        self.root = ttk.Window(
            title="Business Capability Modeler", themename=self.settings.get("theme")
        )

        # Get screen dimensions and calculate 50% size
        screen_width = self.root.winfo_screenwidth()
        screen_height = self.root.winfo_screenheight()
        window_width = int(screen_width * 0.5)
        window_height = int(screen_height * 0.5)

        # Set window size
        self.root.geometry(f"{window_width}x{window_height}")

        self.root.withdraw()  # Hide window temporarily
        self.root.iconbitmap(os.path.join(os.path.dirname(__file__), "business_capability_model.ico"))
        # Handle window close event
        self.root.protocol("WM_DELETE_WINDOW", self._on_closing)
        
        # Bind keyboard shortcuts
        self.root.bind('<Control-c>', self._export_to_clipboard)
        self.root.bind('<Control-v>', self._paste_capability)

        # Initialize database asynchronously
        self.loop.run_until_complete(init_db())
        self.db = self.loop.run_until_complete(anext(get_db()))
        self.db_ops = DatabaseOperations(AsyncSessionLocal)

        self.current_description = ""  # Add this to track changes
        self.loading_complete = (
            threading.Event()
        )  # Add this line after self.db_ops initialization

        # Initialize UI
        self.ui = BusinessCapabilityUI(self)

        self.root.position_center()  # Position window while it's hidden
        self.root.deiconify()  # Show window in final position

    def _convert_to_layout_format(self, node_data, level=0):
        """Convert a node and its children to the layout format using LayoutModel.

        Args:
            node_data: The node data to convert
            level: Current level relative to start node
        """
        # Only create children if we haven't reached max_level
        max_level = self.settings.get("max_level", 6)
        children = None
        if node_data["children"] and level < max_level:
            children = [
                self._convert_to_layout_format(child, level + 1)
                for child in node_data["children"]
            ]

        return LayoutModel(
            id=node_data["id"],
            name=node_data["name"],
            description=node_data.get("description", ""),
            children=children,
        )

    def _export_capability_model(
        self, export_type, export_func, file_extension, file_type_name, clipboard=False
    ):
        """Base method for exporting capability model to different formats."""
        # Get selected node or use root if none selected
        selected = self.ui.tree.selection()
        if selected:
            start_node_id = int(selected[0])
        else:
            # Find root node - using async method properly
            async def get_root_node():
                capabilities = await self.db_ops.get_all_capabilities()
                root_nodes = [cap for cap in capabilities if not cap.get("parent_id")]
                if not root_nodes:
                    return None
                return root_nodes[0]["id"]

            # Run the coroutine in the event loop
            future = asyncio.run_coroutine_threadsafe(get_root_node(), self.loop)
            start_node_id = future.result()  # Wait for completion

            if not start_node_id:
                return

        # Get hierarchical data starting from selected node
        async def get_node_data():
            return await self.db_ops.get_capability_with_children(start_node_id)

        # Run the coroutine in the event loop
        future = asyncio.run_coroutine_threadsafe(get_node_data(), self.loop)
        node_data = future.result()  # Wait for completion

        # Convert to layout format starting from selected node
        layout_model = self._convert_to_layout_format(node_data)

        if clipboard:
            try:
                # Generate content using provided export function
                content = export_func(layout_model, self.settings)
                
                # Copy to clipboard
                self.root.clipboard_clear()
                self.root.clipboard_append(content)
                
                create_dialog(
                    self.root,
                    "Success",
                    f"Capabilities exported to clipboard in {export_type} format",
                    ok_only=True,
                )
                return
            except Exception as e:
                create_dialog(
                    self.root,
                    "Error", 
                    f"Failed to copy to clipboard: {str(e)}",
                    ok_only=True,
                )
                return

        # Get save location from user if not copying to clipboard
        user_dir = os.path.expanduser("~")
        app_dir = os.path.join(user_dir, ".pybcm")
        os.makedirs(app_dir, exist_ok=True)
        filename = filedialog.asksaveasfilename(
            title=f"Export to {export_type}",
            initialdir=app_dir,
            defaultextension=file_extension,
            filetypes=[
                (f"{file_type_name} files", f"*{file_extension}"),
                ("All files", "*.*"),
            ],
        )

        if filename:
            try:
                # Generate content using provided export function
                content = export_func(layout_model, self.settings)

                # Handle different save methods
                if isinstance(content, str):
                    with open(filename, "w", encoding="utf-8") as f:
                        f.write(content)
                else:
                    # Assume it's a PowerPoint presentation or similar object with save method
                    content.save(filename)

                create_dialog(
                    self.root,
                    "Success",
                    f"Capabilities exported to {export_type} format successfully",
                    ok_only=True,
                )

            except Exception as e:
                create_dialog(
                    self.root,
                    "Error",
                    f"Failed to export capabilities to {export_type} format: {str(e)}",
                    ok_only=True,
                )

    def _export_to_archimate(self):
        """Export capabilities to Archimate Open Exchange format starting from selected node."""
        from bcm.archimate_export import export_to_archimate

        self._export_capability_model("Archimate", export_to_archimate, ".xml", "XML")

    def _export_to_pptx(self):
        """Export capabilities to PowerPoint visualization starting from selected node."""
        from bcm.pptx_export import export_to_pptx

        self._export_capability_model(
            "PowerPoint", export_to_pptx, ".pptx", "PowerPoint"
        )

    def _export_to_svg(self):
        """Export capabilities to SVG visualization starting from selected node."""
        from bcm.svg_export import export_to_svg

        self._export_capability_model("SVG", export_to_svg, ".svg", "SVG")

    def _export_to_markdown(self):
        """Export capabilities to Markdown format starting from selected node."""
        from bcm.markdown_export import export_to_markdown

        self._export_capability_model("Markdown", export_to_markdown, ".md", "Markdown")

    def _paste_capability(self, event=None):
        """Paste sub-capabilities from clipboard JSON under selected capability."""
        selected = self.ui.tree.selection()
        if not selected:
            create_dialog(
                self.root, 
                "Error", 
                "Please select a parent capability first", 
                ok_only=True
            )
            return

        capability_id = int(selected[0])

        # Get clipboard content
        try:
            clipboard_text = self.root.clipboard_get()
            subcapabilities = json.loads(clipboard_text)
            
            if not isinstance(subcapabilities, list):
                raise ValueError("Clipboard content must be a JSON array")
                
            # Validate each item has required fields
            for cap in subcapabilities:
                if not isinstance(cap, dict) or 'name' not in cap or 'description' not in cap:
                    raise ValueError("Each capability must have 'name' and 'description' fields")

        except json.JSONDecodeError:
            create_dialog(
                self.root,
                "Error",
                "Clipboard content is not valid JSON",
                ok_only=True
            )
            return
        except Exception as e:
            create_dialog(
                self.root,
                "Error", 
                f"Invalid clipboard content: {str(e)}",
                ok_only=True
            )
            return

        progress = None
        try:
            progress = ProgressWindow(self.root)

            # Create sub-capabilities
            async def create_subcapabilities():
                for cap in subcapabilities:
                    await self.db_ops.create_capability(
                        CapabilityCreate(
                            name=cap['name'],
                            description=cap['description'],
                            parent_id=capability_id,
                        )
                    )

            # Run creation with progress
            progress.run_with_progress(create_subcapabilities())
            self.ui.tree.refresh_tree()

            create_dialog(
                self.root,
                "Success",
                f"Added {len(subcapabilities)} new sub-capabilities",
                ok_only=True
            )

        except Exception as e:
            create_dialog(
                self.root,
                "Error",
                f"Failed to create sub-capabilities: {str(e)}",
                ok_only=True
            )
        finally:
            if progress:
                progress.close()

    def _export_to_clipboard(self, event=None):
        """Export capabilities to clipboard in context format."""
        selected = self.ui.tree.selection()
        if not selected:
            return

        capability_id = int(selected[0])

        # Create async function to get context
        async def get_context():
            return await get_capability_context(self.db_ops, capability_id)

        try:
            # Run the coroutine in the event loop
            future = asyncio.run_coroutine_threadsafe(get_context(), self.loop)
            context = future.result()  # Wait for completion
            
            # Get capability info
            async def get_capability_info():
                capability = await self.db_ops.get_capability(capability_id)
                return capability

            # Run the coroutine in the event loop
            future = asyncio.run_coroutine_threadsafe(get_capability_info(), self.loop)
            capability = future.result()  # Wait for completion

            # Determine if this is a first-level capability
            is_first_level = not capability.parent_id
            
            # Render template with appropriate context
            if is_first_level:
                template = jinja_env.get_template("first_level_prompt_gpt.j2")
                rendered_context = template.render(
                    organisation_name=capability.name,
                    organisation_description=capability.description or f"An organization focused on {capability.name}",
                    first_level=self.settings.get("first_level_range")
                )
            else:
                template = jinja_env.get_template("expansion_prompt_gpt.j2")
                rendered_context = template.render(
                    capability_name=capability.name,
                    context=context,
                    max_capabilities=self.settings.get("max_ai_capabilities")
                )
            
            # Copy to clipboard
            self.root.clipboard_clear()
            self.root.clipboard_append(rendered_context)
            
            create_dialog(
                self.root,
                "Success",
                "Capability context copied to clipboard",
                ok_only=True,
            )
        except Exception as e:
            create_dialog(
                self.root,
                "Error",
                f"Failed to copy to clipboard: {str(e)}",
                ok_only=True,
            )

    def _export_capabilities(self):
        """Export capabilities to JSON file."""
        from bcm.io import export_capabilities

        export_capabilities(self.root, self.db_ops, self.loop)

    def _import_capabilities(self):
        """Import capabilities from JSON file."""
        from bcm.io import import_capabilities

        if import_capabilities(self.root, self.db_ops, self.loop):
            self.ui.tree.refresh_tree()

    async def _save_description_async(
        self, capability_id: int, description: str, session
    ) -> bool:
        """Helper to save description and create audit log within a single session."""
        # Get current capability within this session
        stmt = select(Capability).where(Capability.id == capability_id)
        result = await session.execute(stmt)
        capability = result.scalar_one_or_none()

        if not capability:
            return False

        # Store old values for audit
        old_values = {"description": capability.description}

        # Update description
        capability.description = description

        # Add audit log
        await self.db_ops.log_audit(
            session,
            "UPDATE",
            capability_id=capability_id,
            capability_name=capability.name,
            old_values=old_values,
            new_values={"description": description},
        )

        return True

    def _save_description(self):
        """Save the current description to the database."""
        selected = self.ui.tree.selection()
        if not selected:
            return

        capability_id = int(selected[0])
        description = self.ui.desc_text.get("1.0", "end-1c")

        # Create async function to update description
        async def update_description():
            async with await self.db_ops._get_session() as session:
                try:
                    success = await self._save_description_async(
                        capability_id, description, session
                    )
                    if success:
                        await session.commit()
                        return True
                    return False
                except Exception as e:
                    await session.rollback()
                    raise e

        # Run the coroutine in the event loop
        future = asyncio.run_coroutine_threadsafe(update_description(), self.loop)

        success = future.result()  # Wait for completion

        if success:
            create_dialog(
                self.root, "Success", "Description saved successfully", ok_only=True
            )
        else:
            create_dialog(
                self.root,
                "Error",
                "Failed to save description - capability not found",
                ok_only=True,
            )

    def _show_settings(self):
        """Show the settings dialog."""
        dialog = SettingsDialog(self.root, self.settings)
        self.root.wait_window(dialog)
        if dialog.result:
            # Update UI with new settings
            self.ui.update_font_sizes()
            create_dialog(
                self.root,
                "Settings Saved",
                "Settings have been saved and applied.",
                ok_only=True,
            )

<<<<<<< HEAD
    # async def _expand_capability_async(
    #     self, context: str, capability_name: str
    # ) -> Dict[str, str]:
    #     """Use PydanticAI to expand a capability into sub-capabilities with descriptions."""
    #     selected = self.ui.tree.selection()
    #     capability_id = int(selected[0])
    #     capability = await self.db_ops.get_capability(capability_id)

    #     # Check if this is a root capability (no parent) AND has no children
    #     if not capability.parent_id and not self.ui.tree.get_children(capability_id):
    #         # Use the capability's actual name and description for first-level generation
    #         return await generate_first_level_capabilities(
    #             capability.name,
    #             capability.description
    #             or f"An organization focused on {capability.name}",
    #         )

    #     # For non-root capabilities or those with existing children, use regular expansion
    #     return await expand_capability_ai(
    #         context, capability_name, self.settings.get("max_ai_capabilities")
    #     )

    # def _expand_capability(self):
    #     """Expand the selected capability using AI."""

    #     selected = self.ui.tree.selection()
    #     if not selected:
    #         create_dialog(
    #             self.root, "Error", "Please select a capability to expand", ok_only=True
    #         )
    #         return

    #     capability_id = int(selected[0])

    #     progress = None
    #     try:
    #         progress = ProgressWindow(self.root)

    #         # Get context and expand capability
    #         async def expand():
    #             from .utils import get_capability_context

    #             capability = await self.db_ops.get_capability(capability_id)
    #             if not capability:
    #                 return None

    #             context = await get_capability_context(self.db_ops, capability_id)
    #             return await self._expand_capability_async(context, capability.name)

    #         # Run expansion with progress
    #         subcapabilities = progress.run_with_progress(expand())

    #         if subcapabilities:
    #             # Show confirmation dialog with checkboxes
    #             dialog = CapabilityConfirmDialog(self.root, subcapabilities)
    #             self.root.wait_window(dialog)

    #             # If user clicked OK and selected some capabilities
    #             if dialog.result:
    #                 # Create selected sub-capabilities with descriptions
    #                 async def create_subcapabilities():
    #                     for name, description in dialog.result.items():
    #                         await self.db_ops.create_capability(
    #                             CapabilityCreate(
    #                                 name=name,
    #                                 description=description,
    #                                 parent_id=capability_id,
    #                             )
    #                         )

    #                 # Run creation with progress
    #                 progress.run_with_progress(create_subcapabilities())
    #                 self.ui.tree.refresh_tree()

    #     except Exception as e:
    #         create_dialog(
    #             self.root,
    #             "Error",
    #             f"Failed to expand capability: {str(e)}",
    #             ok_only=True,
    #         )
    #     finally:
    #         if progress:
    #             progress.close()
=======
    async def _expand_capability_async(
        self, context: str, capability_name: str
    ) -> Dict[str, str]:
        """Use PydanticAI to expand a capability into sub-capabilities with descriptions."""
        selected = self.ui.tree.selection()
        capability_id = int(selected[0])
        capability = await self.db_ops.get_capability(capability_id)

        # Check if this is a root capability (no parent) AND has no children
        if not capability.parent_id and not self.ui.tree.get_children(capability_id):
            # Use the capability's actual name and description for first-level generation
            return await generate_first_level_capabilities(
                capability.name,
                capability.description
                or f"An organization focused on {capability.name}",
            )

        # For non-root capabilities or those with existing children, use regular expansion
        return await expand_capability_ai(
            context, capability_name, self.settings.get("max_ai_capabilities")
        )

    def _expand_capability(self):
        """Expand the selected capability using AI."""

        selected = self.ui.tree.selection()
        if not selected:
            create_dialog(
                self.root, "Error", "Please select a capability to expand", ok_only=True
            )
            return

        capability_id = int(selected[0])

        progress = None
        try:
            progress = ProgressWindow(self.root)

            # Get context and expand capability
            async def expand():
                from bcm.utils import get_capability_context

                capability = await self.db_ops.get_capability(capability_id)
                if not capability:
                    return None

                context = await get_capability_context(self.db_ops, capability_id)
                return await self._expand_capability_async(context, capability.name)

            # Run expansion with progress
            subcapabilities = progress.run_with_progress(expand())

            if subcapabilities:
                # Show confirmation dialog with checkboxes
                dialog = CapabilityConfirmDialog(self.root, subcapabilities)
                self.root.wait_window(dialog)

                # If user clicked OK and selected some capabilities
                if dialog.result:
                    # Create selected sub-capabilities with descriptions
                    async def create_subcapabilities():
                        for name, description in dialog.result.items():
                            await self.db_ops.create_capability(
                                CapabilityCreate(
                                    name=name,
                                    description=description,
                                    parent_id=capability_id,
                                )
                            )

                    # Run creation with progress
                    progress.run_with_progress(create_subcapabilities())
                    self.ui.tree.refresh_tree()

        except Exception as e:
            create_dialog(
                self.root,
                "Error",
                f"Failed to expand capability: {str(e)}",
                ok_only=True,
            )
        finally:
            if progress:
                progress.close()
>>>>>>> 950229e6

    def _view_audit_logs(self):
        """Show the audit log viewer."""
        AuditLogViewer(self.root, self.db_ops)

    def _export_audit_logs(self):
        """Export audit logs to JSON file."""
        user_dir = os.path.expanduser("~")
        app_dir = os.path.join(user_dir, ".pybcm")
        os.makedirs(app_dir, exist_ok=True)
        filename = filedialog.asksaveasfilename(
            title="Export Audit Logs",
            initialdir=app_dir,
            defaultextension=".json",
            filetypes=[("JSON files", "*.json"), ("All files", "*.*")],
        )
        if not filename:
            return

        try:
            # Create coroutine for export operation
            async def export_async():
                logs = await self.db_ops.export_audit_logs()
                with open(filename, "w") as f:
                    json.dump(logs, f, indent=2)

            # Run the coroutine in the event loop
            future = asyncio.run_coroutine_threadsafe(export_async(), self.loop)
            future.result()  # Wait for completion

            create_dialog(
                self.root, "Success", "Audit logs exported successfully", ok_only=True
            )

        except Exception as e:
            create_dialog(
                self.root,
                "Error",
                f"Failed to export audit logs: {str(e)}",
                ok_only=True,
            )

<<<<<<< HEAD
    # def _show_chat(self):
    #     """Show the AI chat dialog."""
    #     import threading
    #     import webbrowser
    #     from .web_agent import start_server, get_chat_port
    #     import asyncio
    #     import sys
=======
    def _show_chat(self):
        """Show the AI chat dialog."""
        import threading
        import webbrowser
        from bcm.web_agent import start_server, get_chat_port
        import asyncio
        import sys
>>>>>>> 950229e6

    #     # Get the port first
    #     port = get_chat_port()

    #     def run_server():
    #         if sys.platform == "win32":
    #             asyncio.set_event_loop_policy(asyncio.WindowsSelectorEventLoopPolicy())
    #         start_server(port)

    #     # Start the FastAPI server in a background thread
    #     server_thread = threading.Thread(target=run_server, daemon=True)
    #     server_thread.start()

    #     # Give the server a moment to start
    #     import time

    #     time.sleep(1)

    #     # Launch web browser to chat interface with correct port
    #     webbrowser.open(f"http://127.0.0.1:{port}", 1)

    def _show_visualizer(self):
        """Show the capability model visualizer starting from selected node."""

        # Get selected node or use root if none selected
        selected = self.ui.tree.selection()
        if selected:
            start_node_id = int(selected[0])
        else:
            # Find root node - using async method properly
            async def get_root_node():
                capabilities = await self.db_ops.get_all_capabilities()
                root_nodes = [cap for cap in capabilities if not cap.get("parent_id")]
                if not root_nodes:
                    return None
                return root_nodes[0]["id"]

            # Run the coroutine in the event loop
            future = asyncio.run_coroutine_threadsafe(get_root_node(), self.loop)
            start_node_id = future.result()  # Wait for completion

            if not start_node_id:
                return

        # Get hierarchical data starting from selected node
        async def get_node_data():
            return await self.db_ops.get_capability_with_children(start_node_id)

        # Run the coroutine in the event loop
        future = asyncio.run_coroutine_threadsafe(get_node_data(), self.loop)
        node_data = future.result()  # Wait for completion

        # Convert to layout format starting from selected node
        layout_model = self._convert_to_layout_format(node_data)

        # Create and show visualizer window
        CapabilityVisualizer(self.root, layout_model)

    async def periodic_shutdown_check(self):
        """Periodically check if shutdown has been requested."""
        while True:
            try:
                await asyncio.sleep(0.5)  # Check every half second
                if self.shutdown_event.is_set():
                    await self._on_closing_async()
                    break
            except Exception as e:
                print(f"Error during shutdown check: {e}")

    async def _on_closing_async(self):
        """Async cleanup operations."""
        try:
            # First cancel any ongoing tree loading operations
            current_task = asyncio.current_task()
            tree_tasks = [
                task
                for task in asyncio.all_tasks(self.loop)
                if task is not current_task
                and task.get_name() != "periodic_shutdown_check"
                and "load_tree" in str(task.get_coro())
            ]

            if tree_tasks:
                for task in tree_tasks:
                    task.cancel()
                    try:
                        await asyncio.wait_for(task, timeout=0.5)
                    except (asyncio.CancelledError, asyncio.TimeoutError):
                        pass

            # Then close the database pool to prevent new operations
            if self.db:
                try:
                    await self.db.close()
                except Exception:
                    pass

            # Finally cancel remaining tasks
            for task in asyncio.all_tasks(self.loop):
                if (
                    task is not current_task
                    and task.get_name() != "periodic_shutdown_check"
                    and not task.done()
                ):
                    task.cancel()
                    try:
                        await asyncio.wait_for(task, timeout=0.5)
                    except (asyncio.CancelledError, asyncio.TimeoutError):
                        pass

        finally:
            # Signal the event loop to stop
            self.loop.call_soon_threadsafe(self.loop.stop)

    def _on_closing(self):
        """Handle application closing."""
        try:
            # Disable all UI elements to prevent new operations
            for widget in self.root.winfo_children():
                try:
                    widget.configure(state="disabled")
                except:  # noqa: E722
                    pass

            # Set shutdown event to trigger async cleanup
            self.shutdown_event.set()

            # Give async cleanup a chance to complete
            import time

            timeout = time.time() + 2  # 2 second timeout
            while not self.loop.is_closed() and time.time() < timeout:
                time.sleep(0.1)

        finally:
            try:
                # Ensure the root is destroyed and app quits
                self.root.quit()
                self.root.destroy()
            except:  # noqa: E722
                pass

    def run(self):
        """Run the application with async support."""

        def run_async_loop():
            """Run the async event loop in a separate thread."""
            try:
                asyncio.set_event_loop(self.loop)
                # Start periodic shutdown check
                shutdown_check_task = self.loop.create_task(  # noqa: F841
                    self.periodic_shutdown_check(), name="periodic_shutdown_check"
                )
                self.loop.run_forever()
            except Exception as e:
                print(f"Error in async loop: {e}")
            finally:
                try:
                    # Clean up any remaining tasks
                    pending = asyncio.all_tasks(self.loop)
                    for task in pending:
                        task.cancel()
                    # Give tasks a chance to respond to cancellation
                    if pending:
                        self.loop.run_until_complete(
                            asyncio.gather(*pending, return_exceptions=True)
                        )
                    self.loop.close()
                except Exception as e:
                    print(f"Error cleaning up async loop: {e}")

        try:
            # Start the async event loop in a separate thread
            thread = threading.Thread(target=run_async_loop, daemon=True)
            thread.start()

            # Run the Tkinter main loop
            self.root.mainloop()
        except KeyboardInterrupt:
            self._on_closing()
        except Exception as e:
            print(f"Error in main loop: {e}")
            self._on_closing()


def main():
    # Set up asyncio policy for Windows if needed
    if os.name == "nt":
        asyncio.set_event_loop_policy(asyncio.WindowsSelectorEventLoopPolicy())

    app = App()
    app.run()


if __name__ == "__main__":
    main()<|MERGE_RESOLUTION|>--- conflicted
+++ resolved
@@ -15,17 +15,6 @@
     Capability,
     LayoutModel,
 )
-<<<<<<< HEAD
-from .database import DatabaseOperations
-from .dialogs import create_dialog, CapabilityConfirmDialog
-from .settings import Settings, SettingsDialog
-from .ui import BusinessCapabilityUI
-# from .utils import expand_capability_ai, generate_first_level_capabilities, init_user_templates, get_capability_context, jinja_env
-from .utils import init_user_templates, get_capability_context, jinja_env
-from .pb import ProgressWindow
-from .audit_view import AuditLogViewer
-from .visualizer import CapabilityVisualizer
-=======
 from bcm.database import DatabaseOperations
 from bcm.dialogs import create_dialog, CapabilityConfirmDialog
 from bcm.settings import Settings, SettingsDialog
@@ -34,7 +23,6 @@
 from bcm.pb import ProgressWindow
 from bcm.audit_view import AuditLogViewer
 from bcm.visualizer import CapabilityVisualizer
->>>>>>> 950229e6
 from dotenv import load_dotenv
 # import logfire
 
@@ -499,7 +487,6 @@
                 ok_only=True,
             )
 
-<<<<<<< HEAD
     # async def _expand_capability_async(
     #     self, context: str, capability_name: str
     # ) -> Dict[str, str]:
@@ -538,9 +525,9 @@
     #     try:
     #         progress = ProgressWindow(self.root)
 
-    #         # Get context and expand capability
-    #         async def expand():
-    #             from .utils import get_capability_context
+            # Get context and expand capability
+            async def expand():
+                from bcm.utils import get_capability_context
 
     #             capability = await self.db_ops.get_capability(capability_id)
     #             if not capability:
@@ -584,92 +571,6 @@
     #     finally:
     #         if progress:
     #             progress.close()
-=======
-    async def _expand_capability_async(
-        self, context: str, capability_name: str
-    ) -> Dict[str, str]:
-        """Use PydanticAI to expand a capability into sub-capabilities with descriptions."""
-        selected = self.ui.tree.selection()
-        capability_id = int(selected[0])
-        capability = await self.db_ops.get_capability(capability_id)
-
-        # Check if this is a root capability (no parent) AND has no children
-        if not capability.parent_id and not self.ui.tree.get_children(capability_id):
-            # Use the capability's actual name and description for first-level generation
-            return await generate_first_level_capabilities(
-                capability.name,
-                capability.description
-                or f"An organization focused on {capability.name}",
-            )
-
-        # For non-root capabilities or those with existing children, use regular expansion
-        return await expand_capability_ai(
-            context, capability_name, self.settings.get("max_ai_capabilities")
-        )
-
-    def _expand_capability(self):
-        """Expand the selected capability using AI."""
-
-        selected = self.ui.tree.selection()
-        if not selected:
-            create_dialog(
-                self.root, "Error", "Please select a capability to expand", ok_only=True
-            )
-            return
-
-        capability_id = int(selected[0])
-
-        progress = None
-        try:
-            progress = ProgressWindow(self.root)
-
-            # Get context and expand capability
-            async def expand():
-                from bcm.utils import get_capability_context
-
-                capability = await self.db_ops.get_capability(capability_id)
-                if not capability:
-                    return None
-
-                context = await get_capability_context(self.db_ops, capability_id)
-                return await self._expand_capability_async(context, capability.name)
-
-            # Run expansion with progress
-            subcapabilities = progress.run_with_progress(expand())
-
-            if subcapabilities:
-                # Show confirmation dialog with checkboxes
-                dialog = CapabilityConfirmDialog(self.root, subcapabilities)
-                self.root.wait_window(dialog)
-
-                # If user clicked OK and selected some capabilities
-                if dialog.result:
-                    # Create selected sub-capabilities with descriptions
-                    async def create_subcapabilities():
-                        for name, description in dialog.result.items():
-                            await self.db_ops.create_capability(
-                                CapabilityCreate(
-                                    name=name,
-                                    description=description,
-                                    parent_id=capability_id,
-                                )
-                            )
-
-                    # Run creation with progress
-                    progress.run_with_progress(create_subcapabilities())
-                    self.ui.tree.refresh_tree()
-
-        except Exception as e:
-            create_dialog(
-                self.root,
-                "Error",
-                f"Failed to expand capability: {str(e)}",
-                ok_only=True,
-            )
-        finally:
-            if progress:
-                progress.close()
->>>>>>> 950229e6
 
     def _view_audit_logs(self):
         """Show the audit log viewer."""
@@ -712,15 +613,6 @@
                 ok_only=True,
             )
 
-<<<<<<< HEAD
-    # def _show_chat(self):
-    #     """Show the AI chat dialog."""
-    #     import threading
-    #     import webbrowser
-    #     from .web_agent import start_server, get_chat_port
-    #     import asyncio
-    #     import sys
-=======
     def _show_chat(self):
         """Show the AI chat dialog."""
         import threading
@@ -728,7 +620,6 @@
         from bcm.web_agent import start_server, get_chat_port
         import asyncio
         import sys
->>>>>>> 950229e6
 
     #     # Get the port first
     #     port = get_chat_port()
