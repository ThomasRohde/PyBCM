from bcm.app import main

<<<<<<< HEAD
__version__ = "0.1.11"
=======
__version__ = "0.1.12"
>>>>>>> f427a04f
__all__ = ["main"]<|MERGE_RESOLUTION|>--- conflicted
+++ resolved
@@ -1,8 +1,4 @@
 from bcm.app import main
 
-<<<<<<< HEAD
-__version__ = "0.1.11"
-=======
 __version__ = "0.1.12"
->>>>>>> f427a04f
 __all__ = ["main"]